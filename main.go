package main

import (
	"context"
	"errors"
	"flag"
	"fmt"
	"io/ioutil"
	"log"
	"os"
	"os/exec"
	"strings"
	"sync"
	"time"

	"github.com/google/go-github/github"
	"golang.org/x/oauth2"
)

type gitCreds struct {
	gitUser, gitAPIKey, repoDir, org string
}

const (
<<<<<<< HEAD
	ctxTimeout      = 300 * time.Second // timeout for entire application
	osCmdTimeout    = 240 * time.Second // timeout per git cmd
	repoListTimeout = 30 * time.Second  // timeout to pull list of repos from github
=======
	ctxTimeout      = 1200 * time.Second
	osCmdTimeout    = 1200 * time.Second
	repoListTimeout = 1200 * time.Second
>>>>>>> e509255d
)

func main() {
	// get user specific creds
	creds := initUser()
	// gather local repos
	localRepos := listRepoDir(creds)

	// set application wide timeout with context
	ctx, cancel := context.WithTimeout(context.Background(), ctxTimeout)
	defer cancel()

	// init github client
	client := initGithubClient(ctx, creds)

	// gather repos for given org
	opt := &github.RepositoryListByOrgOptions{
		ListOptions: github.ListOptions{
			PerPage: 100, // max allowed by github per page
		},
	}

	// send repos to this channel
	repoChan := make(chan []*github.Repository, 10000)
	go func() {
		for {
			// Paginate through to get all repos
			more, err := getRepoList(ctx, creds.org, client, opt, repoChan)
			if err != nil {
				log.Println(err)
			}
			// Close channel to signal done collecting git repo list
			if !more {
				close(repoChan)
				return
			}
		}
	}()

	// iterate over repos
Loop:
	for {
		select {
		// checks if background context is done
		case <-ctx.Done():
			log.Println(ctx.Err(), "exiting...")
			os.Exit(2)
		// get repos from chan if there are any
		case repos, open := <-repoChan:
			iterateRepos(ctx, localRepos, repos, creds)
			if !open {
				break Loop
			}
		}
	}

}

// gets a page of repos and shoves them into a channel, returns false when no more
func getRepoList(ctx context.Context, org string, client *github.Client, opt *github.RepositoryListByOrgOptions, repoChan chan<- []*github.Repository) (bool, error) {
	// set timeout for getting repo lists from github
	repoListCTX, cancel := context.WithTimeout(ctx, repoListTimeout)
	defer cancel()
	// list repos, paginated
	repos, response, err := client.Repositories.ListByOrg(repoListCTX, org, opt)
	if err != nil {
		if ctx.Err() != nil {
			return true, ctx.Err()
		}
		return true, err
	}
	repoChan <- repos
	// exit at last page
	if response.NextPage == 0 {
		return false, nil
	}
	opt.Page = response.NextPage

	// check if rate limited
	if _, ok := err.(*github.RateLimitError); ok {
		return false, errors.New("hit github API rate limit")
	}
	return getRepoList(ctx, org, client, opt, repoChan)
}

// init github client
func initGithubClient(ctx context.Context, c *gitCreds) *github.Client {
	ts := oauth2.StaticTokenSource(
		&oauth2.Token{AccessToken: c.gitAPIKey},
	)
	tc := oauth2.NewClient(ctx, ts)
	client := github.NewClient(tc)
	return client
}

// init user vars
func initUser() *gitCreds {
	creds := &gitCreds{}

	gitUser := flag.String("u", "", "github username")
	repoDir := flag.String("r", "", "directory to download git repos into")
	gitAPIKey := flag.String("a", "", "git api key")
	org := flag.String("o", "", "set organziation to query")
	flag.Parse()

	// check for env vars then ~/.gitconfig if flags aren't set
	if *gitUser == "" {
		*gitUser = os.Getenv("GIT_USER")
		if *gitUser == "" {
			*gitUser = findGitConfigLine("user =")
		}
		if *gitUser == "" {
			log.Fatalln("must specifiy github username")
		}
	}
	if *repoDir == "" {
		*repoDir = os.Getenv("REPO_DIR")
		if *repoDir == "" {
			log.Fatalln("must specifiy local directory to store git repos")
		}
	}
	if *gitAPIKey == "" {
		*gitAPIKey = os.Getenv("GITHUB_API_KEY")
		if *gitAPIKey == "" {
			*gitAPIKey = findGitConfigLine("token =")
		}
		if *gitAPIKey == "" {
			log.Fatalln("must specifiy a valid github user api key")
		}
	}
	if *org == "" {
		*org = os.Getenv("GITHUB_ORG")
		if *org == "" {
			log.Fatalln("must specifiy github organization to query")
		}
	}

	// populate creds struct
	creds = &gitCreds{
		gitUser:   *gitUser,
		gitAPIKey: *gitAPIKey,
		repoDir:   *repoDir,
		org:       *org,
	}
	return creds
}

// Parse git config for user
// expects ~/.gitconfig
func findGitConfigLine(s string) string {
	homeDir := os.Getenv("HOME")
	if homeDir == "" {
		log.Fatalln("Could not find user's home directory")
	}
	f := fmt.Sprintf("%s/.gitconfig", homeDir)
	file, err := ioutil.ReadFile(f)
	if err != nil {
		log.Fatalln(err)
	}

	lines := strings.Split(string(file), "\n")
	for _, l := range lines {
		if strings.Contains(l, s) {
			return parseGitConfigLine(l)
		}
	}
	return ""
}

func parseGitConfigLine(s string) string {
	c := strings.Split(s, "=")
	return c[1]
}

// Exists returns true if repo currently exists in specified directory
func exists(repoName string, localRepos []os.FileInfo) bool {
	for _, r := range localRepos {
		if r == nil {
			continue
		}
		if !r.IsDir() {
			continue
		}
		if repoName == r.Name() {
			return true
		}
	}
	return false
}

// listRepoDir
func listRepoDir(c *gitCreds) []os.FileInfo {
	localRepos, err := ioutil.ReadDir(c.repoDir)
	if err != nil {
		log.Fatalln(err)
	}
	return localRepos
}

// getRepo pulls or clones the given repoName
func getRepo(ctx context.Context, gitCmd string, c *gitCreds, r *github.Repository, wg *sync.WaitGroup) {
	defer wg.Done()
	// git pull
	if gitCmd == "pull" {
		repo := fmt.Sprintf("%s/%s", c.repoDir, *r.Name)
		if err := exec.CommandContext(ctx, "git", "-C", repo, "pull").Run(); err != nil {
			if ctx.Err() != nil {
				log.Println(ctx.Err(), *r.Name)
				return
			}
			log.Println(err, *r.Name)
			return
		}
		log.Printf("pull successful for %s", *r.Name)
		return
	}
	// git clone
	if gitCmd == "clone" {
		if err := exec.CommandContext(ctx, "git", "-C", c.repoDir, "clone", *r.SSHURL).Run(); err != nil {
			if ctx.Err() != nil {
				log.Println(ctx.Err(), *r.Name)
				return
			}
			log.Println(err, *r.Name)
			return
		}
		log.Printf("clone successful for %s", *r.Name)
		return
	}
	log.Println(errors.New("unknown git command, choose 'pull' or 'clone'"))
}

// Git pull or clone on given repos
func iterateRepos(ctx context.Context, localRepos []os.FileInfo, repos []*github.Repository, c *gitCreds) {
	var wg sync.WaitGroup
	for _, r := range repos {
		wg.Add(1)
		// init child context to be passed to each git command
		childCTX, cancel := context.WithTimeout(ctx, osCmdTimeout)
		defer cancel()
		select {
		case <-childCTX.Done():
			err := fmt.Errorf("context deadline exceeded for repo %s", *r.Name)
			log.Println(err)
			return
		default:
			// check if repo exists locally
			if exists(*r.Name, localRepos) {
				go getRepo(childCTX, "pull", c, r, &wg)
				continue
			}
			go getRepo(childCTX, "clone", c, r, &wg)
		}
	}
	wg.Wait()
}<|MERGE_RESOLUTION|>--- conflicted
+++ resolved
@@ -22,15 +22,9 @@
 }
 
 const (
-<<<<<<< HEAD
-	ctxTimeout      = 300 * time.Second // timeout for entire application
-	osCmdTimeout    = 240 * time.Second // timeout per git cmd
-	repoListTimeout = 30 * time.Second  // timeout to pull list of repos from github
-=======
 	ctxTimeout      = 1200 * time.Second
 	osCmdTimeout    = 1200 * time.Second
 	repoListTimeout = 1200 * time.Second
->>>>>>> e509255d
 )
 
 func main() {
